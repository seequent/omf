--- conflicted
+++ resolved
@@ -6,21 +6,10 @@
 
 from .base import Project
 from .blockmodel import RegularBlockModel
-<<<<<<< HEAD
+from .composite import CompositeElement
 from .data import (
     Array, Legend, MappedData, Colormap, NumericData,
 )
-=======
-from .composite import CompositeElement
-from .data import (ColorArray, ColorData,
-                   DateTimeArray, DateTimeColormap, DateTimeData,
-                   Int2Array, Int3Array,
-                   Legend, MappedData,
-                   ScalarArray, ScalarColormap, ScalarData,
-                   StringArray, StringData,
-                   Vector2Array, Vector2Data,
-                   Vector3Array, Vector3Data)
->>>>>>> 5c2a56f4
 from .lineset import LineSetElement
 from .pointset import PointSetElement
 from .surface import SurfaceElement, SurfaceGridElement
