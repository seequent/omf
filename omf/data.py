"""data.py: different ProjectElementData classes"""
from __future__ import absolute_import
from __future__ import division
from __future__ import print_function
from __future__ import unicode_literals

import json

import numpy as np
import properties

from .base import UidModel, ContentModel, ProjectElementData
from .serializers import array_serializer, array_deserializer


DATA_TYPE_LOOKUP_TO_NUMPY = {
    'Int8Array': np.dtype('int8'),
    'Uint8Array': np.dtype('uint8'),
    'Int16Array': np.dtype('int16'),
    'Uint16Array': np.dtype('uint16'),
    'Int32Array': np.dtype('int32'),
    'Uint32Array': np.dtype('uint32'),
    'Int64Array': np.dtype('int64'),
    'Uint64Array': np.dtype('uint64'),
    'Float32Array': np.dtype('float32'),
    'Float64Array': np.dtype('float64'),
    'BooleanArray': np.dtype('bool'),
}
DATA_TYPE_LOOKUP_TO_STRING = {
    value: key for key, value in DATA_TYPE_LOOKUP_TO_NUMPY.items()
}


class Array(UidModel):
    """Class with unique ID and data array"""
    schema_type = 'org.omf.v2.array.numeric'

    array = properties.Array(
        'Shared Scalar Array',
        shape={('*',), ('*', '*')},
        dtype=(int, float, bool),
        serializer=array_serializer,
        deserializer=array_deserializer,
    )

    def __init__(self, array=None, **kwargs):
        super(Array, self).__init__(**kwargs)
        if array is not None:
            self.array = array

    def __len__(self):
        return self.array.__len__()

    def __getitem__(self, i):
        return self.array.__getitem__(i)

    @properties.validator
    def _validate_datatype(self):
        if self.array.dtype not in DATA_TYPE_LOOKUP_TO_STRING:
            raise properties.ValidationError(
                'bad dtype: {} - Array must have dtype in {}'.format(
                    self.array.dtype, ', '.join(
                        [dtype.name for dtype in DATA_TYPE_LOOKUP_TO_STRING]
                    )
                )
            )
        return True
    @properties.StringChoice(
        'Array data type string', choices=list(DATA_TYPE_LOOKUP_TO_NUMPY)
    )
    def datatype(self):
        """Array type descriptor, determined directly from the array"""
        if self.array is None:
            return None
        return DATA_TYPE_LOOKUP_TO_STRING.get(self.array.dtype, None)

    @properties.List(
        'Shape of the array', properties.Integer(''),
    )
    def shape(self):
        """Array shape, determined directly from the array"""
        if self.array is None:
            return None
        return list(self.array.shape)

    @properties.Integer('Size of array in bits')
    def size(self):
        """Total size of the array in bits"""
        if self.array is None:
            return None
        bit_multiplier = 1 if self.datatype == 'BooleanArray' else 8           #pylint: disable=comparison-with-callable
        return self.array.size * self.array.itemsize * bit_multiplier


class ArrayInstanceProperty(properties.Instance):
    """Instance property for OMF Array objects

    This adds additional shape and dtype validation.
    """

    def __init__(self, doc, **kwargs):
        if 'instance_class' in kwargs:
            raise AttributeError(
                'ArrayInstanceProperty does not allow custom instance_class'
            )
        self.validator_prop = properties.Array(
            '',
            shape={('*',), ('*', '*')},
            dtype=(int, float, bool),
        )
        super(ArrayInstanceProperty, self).__init__(
            doc, instance_class=Array, **kwargs
        )

    @property
    def shape(self):
        """Required shape of the Array instance's array property"""
        return self.validator_prop.shape

    @shape.setter
    def shape(self, value):
        self.validator_prop.shape = value

    @property
    def dtype(self):
        """Required dtype of the Array instance's array property"""
        return self.validator_prop.dtype

    @dtype.setter
    def dtype(self, value):
        self.validator_prop.dtype = value


    def validate(self, instance, value):
        self.validator_prop.name = self.name
        value = super(ArrayInstanceProperty, self).validate(instance, value)
        if value.array is not None:
            value.array = self.validator_prop.validate(instance, value.array)
        return value


class StringList(UidModel):
    """Array-like class with unique ID and string-list array"""
    schema_type = 'org.omf.v2.array.string'

    array = properties.Union('List of datetimes or strings',
        props=(
            properties.List('', properties.DateTime('')),
            properties.List('', properties.String('')),
        )
    )

    def __init__(self, array=None, **kwargs):
        super(StringList, self).__init__(**kwargs)
        if array is not None:
            self.array = array

    def __len__(self):
        return self.array.__len__()

    def __getitem__(self, i):
        return self.array.__getitem__(i)

    @properties.StringChoice(
        'List data type string', choices=['DateTimeArray', 'StringArray']
    )
    def datatype(self):
        """Array type descriptor, determined directly from the array"""
        if self.array is None:
            return None
        try:
            properties.List('', properties.DateTime('')).validate(self, self.array)
        except properties.ValidationError:
            return 'StringArray'
        return 'DateTimeArray'

    @properties.List(
        'Shape of the string list', properties.Integer(''),
    )
    def shape(self):
        """Array shape, determined directly from the array"""
        if self.array is None:
            return None
        return [len(self.array)]

    @properties.Integer('Size of string list dumped to JSON in bits')
    def size(self):
        """Total size of the string list in bits"""
        if self.array is None:
            return None
        return len(json.dumps(self.array))*8


class Colormap(ContentModel):
<<<<<<< HEAD
    """Color gradient with min/max values, used with NumericData"""
=======
    """Length-128 color gradient with min/max values, used with ScalarData"""
    schema_type = 'org.omf.v2.colormap.scalar'

>>>>>>> 640b1b84
    gradient = ArrayInstanceProperty(
        'N x 3 Array of RGB values between 0 and 255 which defines '
        'the color gradient',
        shape=('*', 3),
        dtype=int,
    )
    limits = properties.List(
        'Data range associated with the gradient',
        prop=properties.Float(''),
        min_length=2,
        max_length=2,
        default=properties.undefined,
    )

    @properties.validator('gradient')
    def _check_gradient_values(self, change):
        """Ensure gradient values are all between 0 and 255"""
        arr = change['value'].array
        if arr is None:
            return
        arr_uint8 = arr.astype('uint8')
        if not np.array_equal(arr, arr_uint8):
            raise properties.ValidationError(
                'Gradient must be an array of RGB values between 0 and 255'
            )
        change['value'].array = arr_uint8

    @properties.validator('limits')
    def _check_limits_on_change(self, change):                                 #pylint: disable=no-self-use
        """Ensure limits are valid"""
        if change['value'][0] > change['value'][1]:
            raise properties.ValidationError(
                'Colormap limits[0] must be <= limits[1]'
            )


class VectorData(ProjectElementData):
    """Data array with vector values

    This data type cannot have a colormap, since you cannot map colormaps
    to vectors.
    """
    schema_type = 'org.omf.v2.data.vector'

    array = ArrayInstanceProperty(
        'Numeric vectors at locations on a mesh (see location parameter); '
        'these vectors may be 2D or 3D',
        shape={('*', 2), ('*', 3)},
    )


class NumericData(ProjectElementData):
    """Data array with scalar values"""
    schema_type = 'org.omf.v2.data.numeric'

    array = ArrayInstanceProperty(
        'Numeric values at locations on a mesh (see location parameter); '
        'these values must be scalars',
        shape=('*',),
    )
    colormap = properties.Instance(
        'colormap associated with the data',
        Colormap,
        required=False,
    )

class StringData(ProjectElementData):
    """Data consisting of a list of strings or datetimes"""
    schema_type = 'org.omf.v2.data.string'

    array = properties.Instance(
        'String values at locations on a mesh (see '
        'location parameter); these values may be DateTimes or '
        'arbitrary strings',
        StringList,
    )


class Legend(ContentModel):
<<<<<<< HEAD
    """Legends to be used with CategoryData indices"""
    values = properties.List(
=======
    """Legends to be used with MappedData indices"""
    schema_type = 'org.omf.v2.legend'

    values = properties.Union(
>>>>>>> 640b1b84
        'values for mapping indexed data',
        properties.String(''),
    )
    colors = properties.List(
        'colors corresponding to values',
        properties.Color(''),
        required=False,
    )

    @properties.validator
    def _validate_lengths(self):
        if self.colors is None or len(self.colors) == len(self.values):
            return True
        raise properties.ValidationError(
            'Legend colors and values must be the same length'
        )


class CategoryData(ProjectElementData):
    """Data array of indices linked to category values

<<<<<<< HEAD
    For no data, indices should correspond to a value outside the
    range of the categories.
    """
=======
class MappedData(ProjectElementData):
    """Data array of indices linked to legend values or -1 for no data"""
    schema_type = 'org.omf.v2.data.mapped'

>>>>>>> 640b1b84
    array = ArrayInstanceProperty(
        'indices into the category values for locations on a mesh',
        shape=('*',),
        dtype=int,

    )
    categories = properties.Instance(
        'categories into which the indices map',
        Legend,
    )

    @property
    def indices(self):
        """Allows getting/setting array with more intuitive term indices"""
        return self.array

    @indices.setter
    def indices(self, value):
        self.array = value<|MERGE_RESOLUTION|>--- conflicted
+++ resolved
@@ -192,13 +192,9 @@
 
 
 class Colormap(ContentModel):
-<<<<<<< HEAD
     """Color gradient with min/max values, used with NumericData"""
-=======
-    """Length-128 color gradient with min/max values, used with ScalarData"""
     schema_type = 'org.omf.v2.colormap.scalar'
 
->>>>>>> 640b1b84
     gradient = ArrayInstanceProperty(
         'N x 3 Array of RGB values between 0 and 255 which defines '
         'the color gradient',
@@ -278,15 +274,10 @@
 
 
 class Legend(ContentModel):
-<<<<<<< HEAD
     """Legends to be used with CategoryData indices"""
+    schema_type = 'org.omf.v2.legend'
+
     values = properties.List(
-=======
-    """Legends to be used with MappedData indices"""
-    schema_type = 'org.omf.v2.legend'
-
-    values = properties.Union(
->>>>>>> 640b1b84
         'values for mapping indexed data',
         properties.String(''),
     )
@@ -308,16 +299,11 @@
 class CategoryData(ProjectElementData):
     """Data array of indices linked to category values
 
-<<<<<<< HEAD
     For no data, indices should correspond to a value outside the
     range of the categories.
     """
-=======
-class MappedData(ProjectElementData):
-    """Data array of indices linked to legend values or -1 for no data"""
-    schema_type = 'org.omf.v2.data.mapped'
-
->>>>>>> 640b1b84
+    schema_type = 'org.omf.v2.data.category'
+
     array = ArrayInstanceProperty(
         'indices into the category values for locations on a mesh',
         shape=('*',),
