--- conflicted
+++ resolved
@@ -210,16 +210,12 @@
 
     location = properties.StringChoice(
         'Location of the data on mesh',
-<<<<<<< HEAD
-        choices=('vertices', 'segments', 'faces', 'cells'),
+        choices=('vertices', 'segments', 'faces', 'cells', 'elements'),
     )
     metadata = ArbitraryMetadataDict(
         'Attribute metadata',
         metadata_class=AttributeMetadata,
         default=dict,
-=======
-        choices=('vertices', 'segments', 'faces', 'cells', 'elements')
->>>>>>> bf0cfaa4
     )
 
     @property
